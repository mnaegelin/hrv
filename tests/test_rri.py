from collections import MutableMapping
from unittest import mock

import matplotlib
import numpy as np
import pytest

from hrv.rri import (RRi,
                     RRiDetrended,
                     _validate_rri,
                     _create_time_array,
                     _validate_time,
                     _prepare_table)
from tests.test_utils import FAKE_RRI


class TestRRiClassArguments:
    def test_transform_rri_to_numpy_array(self):
        validated_rri = _validate_rri(FAKE_RRI)
        np.testing.assert_array_equal(validated_rri, np.array(FAKE_RRI))

    def test_transform_rri_in_seconds_to_miliseconds(self):
        rri_in_seconds = [0.8, 0.9, 1.2]

        validated_rri = _validate_rri(rri_in_seconds)

        assert isinstance(validated_rri, np.ndarray)
        np.testing.assert_array_equal(
                _validate_rri(rri_in_seconds),
                [800, 900, 1200]
        )

    def test_rri_instance(self):
        rri = RRi(FAKE_RRI)

        assert isinstance(rri, RRi)
        assert rri.detrended == False
        assert rri.interpolated == False

    def test_rri_values(self):
        rri = RRi(FAKE_RRI).values

        assert isinstance(rri, np.ndarray)
        np.testing.assert_array_equal(rri, np.array(FAKE_RRI))

    def test_create_time_array(self):
        rri_time = _create_time_array(FAKE_RRI)

        assert isinstance(rri_time, np.ndarray)
        expected = np.cumsum(FAKE_RRI) / 1000
        expected -= expected[0]
        np.testing.assert_array_equal(rri_time, expected)

    def test_rri_time_auto_creation(self):
        rri = RRi(FAKE_RRI)
        expected = np.cumsum(FAKE_RRI) / 1000
        expected -= expected[0]

        np.testing.assert_array_equal(
            rri.time,
            expected
        )

    def test_rri_time_passed_as_argument(self):
        rri_time = [1, 2, 3, 4]
        rri = RRi(FAKE_RRI, rri_time)

        assert isinstance(rri.time, np.ndarray)
        np.testing.assert_array_equal(rri.time, np.array([1, 2, 3, 4]))

    def test_raises_exception_if_rri_and_time_havent_same_length(self):
        with pytest.raises(ValueError) as e:
            _validate_time(FAKE_RRI, [1, 2, 3])

        with pytest.raises(ValueError):
            RRi(FAKE_RRI, [1, 2, 3])

        assert e.value.args[0] == (
                'rri and time series must have the same length')

    def test_rri_and_time_have_same_length_in_class_construction(self):
        rri = RRi(FAKE_RRI, [1, 2, 3, 4])

        np.testing.assert_array_equal(rri.time, np.array([1, 2, 3, 4]))

    def test_time_has_no_zero_value_besides_in_first_position(self):
        with pytest.raises(ValueError) as e:
            _validate_time(FAKE_RRI, [1, 2, 0, 3])

        assert e.value.args[0] == (
                'time series cannot have 0 values after first position')

    def test_time_is_monotonically_increasing(self):
        with pytest.raises(ValueError) as e:
            _validate_time(FAKE_RRI, [0, 1, 4, 3])

        assert e.value.args[0] == (
                'time series must be monotonically increasing'
        )

    def test_time_series_have_no_negative_values(self):
        with pytest.raises(ValueError) as e:
            _validate_time(FAKE_RRI, [-1, 1, 2, 3])

        assert e.value.args[0] == ('time series cannot have negative values')

    def test_rri_series_have_no_negative_values(self):
        with pytest.raises(ValueError) as e:
            _validate_rri([0.0, 1.0, 2.0, 3.0])

        with pytest.raises(ValueError):
            _validate_rri([1.0, 2.0, -3.0, 4.0])

        assert e.value.args[0] == ('rri series can only have positive values')

    def test_rri_class_encapsulation(self):
        rri = RRi(FAKE_RRI)

        with pytest.raises(AttributeError):
            rri.rri = [1, 2, 3, 4]

        with pytest.raises(AttributeError):
            rri.time = [1, 2, 3, 4]

    def test__getitem__method(self):
        rri = RRi(FAKE_RRI)

        rri_slice = rri[:2]
        expected = RRi([800, 810])

        assert isinstance(rri_slice, RRi)
        np.testing.assert_equal(rri_slice.values, expected.values)
        np.testing.assert_equal(rri_slice.time, expected.time)

    def test__getitem_method_integer_position(self):
        # To not break the numpy API (i.e np.sum(rri)) when index is an
        # integer RRi __getitem__ method returns a numpy.float64
        rri = RRi(FAKE_RRI)

        rri_pos_index = rri[0]
        expected = 800

        assert isinstance(rri_pos_index, np.float64)
        np.testing.assert_equal(rri_pos_index, expected)

    def test__getitem__method_with_numpy_array(self):
        rri = RRi(FAKE_RRI)
        indexes = np.array([False, True, True, False])

        rri_slice = rri[indexes]
        expected = [810, 815]

        assert isinstance(rri_slice, RRi)
        np.testing.assert_equal(rri_slice.values, expected)

    def test_class_repr_short_array(self):
        rri = RRi([1, 2, 3, 4])

        assert rri.__repr__() == 'RRi array([1000., 2000., 3000., 4000.])'

    def test_class_repr_long_array(self):
        rri = RRi(range(1, 100000))

        assert rri.__repr__() == (
                'RRi array([1.0000e+00, 2.0000e+00, 3.0000e+00, ..., '
                '9.9997e+04, 9.9998e+04,\n       9.9999e+04])'
        )

    def test__mul__method(self):
        rri = RRi(FAKE_RRI)

        result = rri * 10
        expected = [8000, 8100, 8150, 7500]

        assert isinstance(result, RRi)
        np.testing.assert_equal(result.values, expected)

    def test__add__method(self):
        rri = RRi(FAKE_RRI)

        result = rri + 10
        expected = [810, 820, 825, 760]

        assert isinstance(result, RRi)
        np.testing.assert_equal(result.values, expected)

    def test__sub__method(self):
        rri = RRi(FAKE_RRI)

        result = rri - 10
        expected = [790, 800, 805, 740]

        assert isinstance(result, RRi)
        np.testing.assert_equal(result.values, expected)

    def test__truediv__method(self):
        rri = RRi(FAKE_RRI)

        result = rri / 10
        expected = np.array(FAKE_RRI) / 10

        assert isinstance(result, RRi)
        np.testing.assert_equal(result.values, expected)

    # TODO: make RRi class accept negative values and fix this test
    def test__abs__method(self):
        rri = RRi(FAKE_RRI)

        result = abs(rri)
        expected = np.array(FAKE_RRI)

        assert isinstance(result, RRi)
        np.testing.assert_equal(result.values, expected)

    def test__eq__method(self):
        rri = RRi(FAKE_RRI)

        result = rri == 810

        np.testing.assert_equal(result, rri.values == 810)

    def test__ne__method(self):
        rri = RRi(FAKE_RRI)

        result = rri != 810

        np.testing.assert_equal(result, rri.values != 810)

    def test__gt__method(self):
        rri = RRi(FAKE_RRI)

        result = rri > 810

        np.testing.assert_equal(result, rri.values > 810)

    def test__ge__method(self):
        rri = RRi(FAKE_RRI)

        result = rri >= 810

        np.testing.assert_equal(result, rri.values >= 810)

    def test__lt__method(self):
        rri = RRi(FAKE_RRI)

        result = rri < 810

        np.testing.assert_equal(result, rri.values < 810)

    def test__le__method(self):
        rri = RRi(FAKE_RRI)

        result = rri <= 810

        np.testing.assert_equal(result, rri.values <= 810)

    def test__pow__method(self):
        rri = RRi(FAKE_RRI)

        result = rri ** 2
        expected = [640000., 656100., 664225., 562500.]

        np.testing.assert_equal(result.values, expected)

    def test_operations_with_other_rri_instance(self):
        rri = RRi(FAKE_RRI)
        another_rri = RRi([750, 765, 755, 742])

        mul_result = rri * another_rri
        div_result = rri / another_rri
        add_result = rri + another_rri
        sub_result = rri - another_rri
        pow_result = rri ** another_rri

        results = (mul_result, div_result, add_result, sub_result, pow_result)

        for result in results:
            assert isinstance(result, RRi)


class TestRRiClassMethods:
    def test_rri_statistical_values(self):
        rri = RRi(FAKE_RRI)

        np.testing.assert_array_equal(rri.mean(),  np.mean(FAKE_RRI))
        np.testing.assert_array_equal(rri.var(),  np.var(FAKE_RRI))
        np.testing.assert_array_equal(rri.std(),  np.std(FAKE_RRI))
        np.testing.assert_array_equal(rri.median(),  np.median(FAKE_RRI))
        np.testing.assert_array_equal(rri.max(),  np.max(FAKE_RRI))
        np.testing.assert_array_equal(rri.min(),  np.min(FAKE_RRI))
        np.testing.assert_array_equal(
                rri.amplitude(),
                np.max(FAKE_RRI) - np.min(FAKE_RRI),
        )
        np.testing.assert_array_equal(
                rri.rms(),
                np.sqrt(np.mean(np.square(FAKE_RRI))),
        )

    def test_prepare_rri_description_table(self):
        rri = RRi(FAKE_RRI)

        descr_table = _prepare_table(rri)
        expected = [
                ['', 'rri', 'hr'],
                ['min', 750.0, 73.61963190184049],
                ['max', 815.0, 80.0],
                ['amplitude', 65.0, 6.380368098159508],
                ['mean', 793.75, 75.67342649397864],
                ['median', 805.0, 74.53703703703704],
                ['var', 667.1875, 6.487185483887203],
                ['std', 25.829972899714782, 2.546995383562209],
        ]

        for row in descr_table:
            assert row in expected

    def test_rri_describe(self):
        rri = RRi(FAKE_RRI)
        rri_descr = rri.describe()

        assert isinstance(rri_descr, MutableMapping)
        expected = [
                ['', 'rri', 'hr'],
                ['min', 750.0, 73.61963190184049],
                ['max', 815.0, 80.0],
                ['amplitude', 65.0, 6.380368098159508],
                ['mean', 793.75, 75.67342649397864],
                ['median', 805.0, 74.53703703703704],
                ['var', 667.1875, 6.487185483887203],
                ['std', 25.829972899714782, 2.546995383562209],
        ]
        expected__repr__ = (
                '----------------------------------------\n',
                '                   rri          hr\n',
                '----------------------------------------\n',
                'min             750.00       73.62\n',
                'max             815.00       80.00\n',
                'mean            793.75       75.67\n',
                'var             667.19        6.49\n',
                'std              25.83        2.55\n',
                'median          805.00       74.54\n',
                'amplitude        65.00        6.38\n'
        )

        for field in expected[1:]:
            assert rri_descr[field[0]]['rri'] == field[1]
            assert rri_descr[field[0]]['hr'] == field[2]

        rri_descr_rep = rri_descr.__repr__()
        for table_row in expected__repr__:
            assert table_row in rri_descr_rep

    @mock.patch('hrv.rri.sys.stdout')
    def test_rri_info(self, _stdout):
        rri = RRi(FAKE_RRI)

        rri.info()
        msg = 'N Points: 4\nDuration: 2.38s\nInterpolated: False\n'\
              'Detrended: False\nMemory Usage: 0.03Kb'

        _stdout.write.assert_called_once_with(msg)

    def test_rri_to_heart_rate(self):
        rri = RRi(FAKE_RRI)
        heart_rate = rri.to_hr()
        expected = np.array([75., 74.07407407, 73.6196319, 80.])

        np.testing.assert_array_almost_equal(heart_rate, expected)

    def test_get_rri_time_interval(self):
        rri = RRi(FAKE_RRI + [817, 785, 910], time=[2, 4, 6, 8, 10, 12, 14])

        rri_interval = rri.time_range(start=10, end=14)
        expected = RRi([817, 785, 910], time=[10, 12, 14])

        assert isinstance(rri_interval, RRi)
        np.testing.assert_array_equal(rri_interval.values, expected.values)
        np.testing.assert_array_equal(rri_interval.time, expected.time)

    def test_reset_time_offset(self):
        rri = RRi(FAKE_RRI, time=[4, 5, 6, 7])

        rri_reset = rri.reset_time()
        expected = RRi(FAKE_RRI, time=[0, 1, 2, 3])

        assert isinstance(rri_reset, RRi)
        np.testing.assert_array_equal(rri_reset.values, expected.values)
        np.testing.assert_array_equal(rri_reset.time, expected.time)

    def test_reset_time_offset_inplace(self):
        rri = RRi(FAKE_RRI, time=[4, 5, 6, 7])

        rri.reset_time(inplace=True)
        expected = RRi(FAKE_RRI, time=[0, 1, 2, 3])

        assert isinstance(rri, RRi)
        np.testing.assert_array_equal(rri.values, expected.values)
        np.testing.assert_array_equal(rri.time, expected.time)

    def test_calculate_mean_with_numpy_function(self):
        rri = RRi(FAKE_RRI, time=[4, 5, 6, 7])

        avg = np.mean(rri)
        expected = 793.75

        np.testing.assert_almost_equal(avg, expected)

    def test_calculate_median_with_numpy_function(self):
        rri = RRi(FAKE_RRI, time=[4, 5, 6, 7])

        avg = np.median(rri)
        expected = 805.0

        np.testing.assert_almost_equal(avg, expected)

    def test_calculate_variance_with_numpy_function(self):
        rri = RRi(FAKE_RRI, time=[4, 5, 6, 7])

        avg = np.var(rri)
        expected = 667.1875

        np.testing.assert_almost_equal(avg, expected)

    def test_calculate_standard_deviation_with_numpy_function(self):
        rri = RRi(FAKE_RRI, time=[4, 5, 6, 7])

        avg = np.std(rri)
        expected = 25.82

        np.testing.assert_almost_equal(avg, expected, decimal=2)

    def test_calculate_max_with_numpy_function(self):
        rri = RRi(FAKE_RRI, time=[4, 5, 6, 7])

        avg = np.max(rri)
        expected = 815.0

        np.testing.assert_almost_equal(avg, expected)

    def test_calculate_min_with_numpy_function(self):
        rri = RRi(FAKE_RRI, time=[4, 5, 6, 7])

        avg = np.min(rri)
        expected = 750.0

        np.testing.assert_almost_equal(avg, expected)


class TestRRiPlotMethods:
    def setup_class(self):
        self.rri = RRi(FAKE_RRI, time=[4, 5, 6, 7])

    def test_return_figure_objects(self):
        with mock.patch('hrv.rri.plt.show'):
            fig, ax = self.rri.plot()

        assert isinstance(fig, matplotlib.figure.Figure)
        assert isinstance(ax, matplotlib.figure.Axes)

    def test_use_already_created_axes_object(self):
        ax_mock = mock.MagicMock()

        with mock.patch('hrv.rri.plt.show'):
            self.rri.plot(ax=ax_mock)

        ax_mock.plot.assert_called_once_with(self.rri.time, self.rri.values)

    def test_return_fig_and_ax_objects_with_hist(self):
        with mock.patch('hrv.rri.plt.show'):
            fig, ax = self.rri.hist()

        assert isinstance(fig, matplotlib.figure.Figure)
        assert isinstance(ax, matplotlib.figure.Axes)

    @mock.patch('hrv.rri._ellipsedraw')
    @mock.patch('hrv.rri.plt.subplots')
    def test_poincare_plot(self, _subplots, _ellipsedraw):
        ax_mock = mock.MagicMock()
        ax_mock.plot.side_effect = [None, ('sd1_l',), ('sd2_l',)]
        fig_mock = mock.MagicMock()
        _subplots.return_value = (fig_mock, ax_mock)
        _ellipsedraw.return_value = ax_mock

        with mock.patch('hrv.rri.plt.show'):
            returned_fig, returned_ax = self.rri.poincare_plot()

        # For some reason the regular assert_called_once_with is
        # not working when the rri series is sliced.
        plt_actual_call = ax_mock.plot.call_args_list
        np.testing.assert_almost_equal(plt_actual_call[0][0][0], self.rri[:-1])
        np.testing.assert_almost_equal(plt_actual_call[0][0][1], self.rri[1:])
        assert plt_actual_call[0][0][2] == '.k'

        np.testing.assert_almost_equal(plt_actual_call[1][0][0], [799.25, 815.75])
        np.testing.assert_almost_equal(plt_actual_call[1][0][1], [746.75, 818.25])
        assert plt_actual_call[1][0][2] == '--'

        np.testing.assert_almost_equal(plt_actual_call[2][0][0], [799.25, 815.75])
        np.testing.assert_almost_equal(plt_actual_call[2][0][1], [817.4166666666667, 800.9166666666667])
        assert plt_actual_call[2][0][2] == 'k--'

        # Labels
        ax_mock.set.assert_called_once_with(
            xlabel='$RRi_n$ (ms)',
            ylabel='$RRi_{n+1}$ (ms)',
            title='Poincaré Plot'
        )
        _ellipsedraw.assert_called_once_with(
            ax_mock,
            30.000000000000004,
            29.650744791095324,
            808.3333333333334,
            808.3333333333333,
            0.7853981633974483,
            color='r',
            linewidth=3
        )

        ax_mock.legend.assert_called_once_with(
            ('sd2_l', 'sd1_l'), ('SD1: 29.65ms', 'SD2: 30.00ms')
        )

<<<<<<< HEAD
    def test_return_fig_and_axes_hist_method(self):
        rri = RRi(FAKE_RRI, time=[4, 5, 6, 7])

        with mock.patch('hrv.rri.plt.show'):
            fig, ax = rri.hist()

        assert isinstance(fig, matplotlib.figure.Figure)
        assert isinstance(ax, matplotlib.figure.Axes)
=======
        assert returned_fig == fig_mock
        assert returned_ax == ax_mock


class TestRRiDetrended:
    def test_create_detrended_rri_class(self):
        detrended_rri = [-87.98470401,  -88.22253018,  -49.46831978,
                         -109.69798458, -181.90892056]
        rri_time = [0, 1, 2, 3, 4]

        det_rri_obj = RRiDetrended(detrended_rri, time=rri_time)

        assert det_rri_obj.detrended == True
        assert det_rri_obj.interpolated == False
>>>>>>> 6a7d6838
<|MERGE_RESOLUTION|>--- conflicted
+++ resolved
@@ -34,8 +34,8 @@
         rri = RRi(FAKE_RRI)
 
         assert isinstance(rri, RRi)
-        assert rri.detrended == False
-        assert rri.interpolated == False
+        assert not rri.detrended
+        assert not rri.interpolated
 
     def test_rri_values(self):
         rri = RRi(FAKE_RRI).values
@@ -521,7 +521,6 @@
             ('sd2_l', 'sd1_l'), ('SD1: 29.65ms', 'SD2: 30.00ms')
         )
 
-<<<<<<< HEAD
     def test_return_fig_and_axes_hist_method(self):
         rri = RRi(FAKE_RRI, time=[4, 5, 6, 7])
 
@@ -530,9 +529,6 @@
 
         assert isinstance(fig, matplotlib.figure.Figure)
         assert isinstance(ax, matplotlib.figure.Axes)
-=======
-        assert returned_fig == fig_mock
-        assert returned_ax == ax_mock
 
 
 class TestRRiDetrended:
@@ -543,6 +539,5 @@
 
         det_rri_obj = RRiDetrended(detrended_rri, time=rri_time)
 
-        assert det_rri_obj.detrended == True
-        assert det_rri_obj.interpolated == False
->>>>>>> 6a7d6838
+        assert det_rri_obj.detrended
+        assert not det_rri_obj.interpolated