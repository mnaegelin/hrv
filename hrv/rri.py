import sys

from collections import MutableMapping, defaultdict

import matplotlib.pyplot as plt
import numpy as np

from .utils import _ellipsedraw


# TODO: create InterpolatedRRi and DetrendedRRi classes
class RRi:
    def __init__(self, rri, time=None):
        self.__rri = _validate_rri(rri)
        if time is None:
            self.__time = _create_time_array(self.rri)
        else:
            self.__time = _validate_time(self.__rri, time)

    def __len__(self):
        return len(self.__rri)

    def __getitem__(self, position):
        if isinstance(position, (slice, np.ndarray)):
            return RRi(self.__rri[position], self.time[position])
        else:
            return self.__rri[position]

    @property
    def values(self):
        return self.__rri

    @property
    def rri(self):
        return self.__rri

    @property
    def time(self):
        return self.__time

    def describe(self):
        table = _prepare_table(RRi(self.rri))
        rri_descr = RRiDescription(table)
        for row in table[1:]:
            rri_descr[row[0]]['rri'] = row[1]
            rri_descr[row[0]]['hr'] = row[2]

        return rri_descr

    def info(self):
        def _mem_usage(nbytes):
            mem_val = nbytes / 1024
            if mem_val < 1000:
                mem_str = '{:.2f}Kb'.format(mem_val)
            else:
                mem_str = '{:.2f}Mb'.format(mem_val / 1024)

            return mem_str

        n_points = self.__rri.size
        duration = self.__time[-1]
        # Hard coded interp and detrended. Future versions will have proper
        # attributes
        interp = False
        detrended = False
        mem_usage = _mem_usage(self.__rri.nbytes)

        msg_template = 'N Points: {n_points}\nDuration: {duration:.2f}s\n'\
                       'Interpolated: {interp}\nDetrended: {detrended}\n'\
                       'Memory Usage: {mem_usage}'
        sys.stdout.write(msg_template.format(
            n_points=n_points,
            duration=duration,
            interp=interp,
            detrended=detrended,
            mem_usage=mem_usage
        ))

    def to_hr(self):
        return 60 / (self.rri / 1000.0)

    def time_range(self, start, end):
        interval = np.logical_and(self.time >= start, self.time <= end)
        return RRi(self.rri[interval], time=self.time[interval])

    def reset_time(self, inplace=False):
        if inplace:
            self.__time -= self.time[0]
        else:
            return RRi(self.rri, time=self.time-self.time[0])

    def plot(self, ax=None, *args, **kwargs):
        fig = None
        if ax is None:
            fig, ax = plt.subplots(1, 1)

        ax.plot(self.time, self.rri, *args, **kwargs)
        ax.set(xlabel='Time (s)', ylabel='RRi (ms)')
        plt.show(block=False)

        return fig, ax

    def hist(self, hr=False, *args, **kwargs):
        fig, ax = plt.subplots(1, 1)
        if hr:
            ax.hist(self.to_hr(), *args, **kwargs)
            ax.set(xlabel='HR (bpm)', ylabel='Frequency')
        else:
            ax.hist(self.rri, *args, **kwargs)
            ax.set(xlabel='RRi (ms)', ylabel='Frequency')

        plt.show(block=False)

        return fig, ax

<<<<<<< HEAD
=======
    def poincare_plot(self):
        fig, ax = plt.subplots(1, 1)
        rri_n, rri_n_1 = self.rri[:-1], self.rri[1:]
        ax.plot(rri_n, rri_n_1, '.k')

        ax.set(
            xlabel='$RRi_n$ (ms)',
            ylabel='$RRi_{n+1}$ (ms)',
            title='Poincaré Plot'
        )

        plt.show(block=False)

        # The ellipse drawning is a translation from the Matlab code
        # available at: https://github.com/jramshur/HRVAS

        dx = abs(max(rri_n) - min(rri_n)) * 0.05
        dy = abs(max(rri_n_1) - min(rri_n_1)) * 0.05
        xlim = [min(rri_n) - dx, max(rri_n) + dx]
        ylim = [min(rri_n_1) - dy, max(rri_n_1) + dy]

        from hrv.classical import non_linear
        nl = non_linear(self.rri)
        a = rri_n / np.cos(np.pi/4.0)
        ca = np.mean(a)

        cx, cy, _ = ca * np.cos(np.pi/4.0), ca * np.sin(np.pi/4.0), 0

        width = nl['sd2']  # to seconds
        height = nl['sd1']  # to seconds

        # plot fx(x) = x
        sd2_l = ax.plot(
            [xlim[0], xlim[1]],
            [ylim[0], ylim[1]],
            '--', color=[0.5, 0.5, 0.5]
        )
        fx = lambda val: -val + 2 * cx

        sd1_l =  ax.plot([xlim[0], xlim[1]], [fx(xlim[0]), fx(xlim[1])], 'k--')
        ax = _ellipsedraw(
            ax,
            width,
            height,
            cx,
            cy,
            np.pi/4.0,
            color='r',
            linewidth=3
        )
        ax.legend(
            (sd1_l[0], sd2_l[0]),
            ('SD1: %.2fms' % height, 'SD2: %.2fms' % width),
        )

        return fig, ax

>>>>>>> ffbaf724
    # TODO: Create methods for time domain to be calculted in the instance

    def mean(self, *args, **kwargs):
        return np.mean(self.rri, *args, **kwargs)

    def var(self, *args, **kwargs):
        return np.var(self.rri, *args, **kwargs)

    def std(self, *args, **kwargs):
        return np.std(self.rri, *args, **kwargs)

    def median(self, *args, **kwargs):
        return np.median(self.rri, *args, **kwargs)

    def max(self, *args, **kwargs):
        return np.max(self.rri, *args, **kwargs)

    def min(self, *args, **kwargs):
        return np.min(self.rri, *args, **kwargs)

    def amplitude(self):
        return self.max() - self.min()

    def rms(self):
        return np.sqrt(np.mean(self.rri ** 2))

    def __repr__(self):
        return 'RRi %s' % np.array_repr(self.rri)

    def __mul__(self, val):
        return RRi(self.rri * val, self.time)

    def __add__(self, val):
        return RRi(self.rri + val, self.time)

    def __sub__(self, val):
        return RRi(self.rri - val, self.time)

    def __truediv__(self, val):
        return RRi(self.rri / val, self.time)

    def __pow__(self, val):
        return RRi(self.rri ** val, self.time)

    def __abs__(self):
        return RRi(np.abs(self.rri), self.time)

    def __eq__(self, val):
        return self.rri == val

    def __ne__(self, val):
        return self.rri != val

    def __gt__(self, val):
        return self.rri > val

    def __ge__(self, val):
        return self.rri >= val

    def __lt__(self, val):
        return self.rri < val

    def __le__(self, val):
        return self.rri <= val


class RRiDescription(MutableMapping):
    def __init__(self, table, *args, **kwargs):
        self.store = defaultdict(dict)
        self.update(dict(*args, **kwargs))
        self.table = table

    def keys(self):
        return self.store.keys()

    def __getitem__(self, key):
        return self.store[key]

    def __setitem__(self, key, value):
        self.store[key] = value

    def __delitem__(self, key):
        del self.store[key]

    def __iter__(self):
        return iter(self.store)

    def __len__(self):
        return len(self.store)

    def __repr__(self):
        descr = ""
        dash = '-' * 40 + "\n"
        for i in range(len(self.table)):
            if i == 0:
                descr += dash
                descr += '{:<10s}{:>12s}{:>12s}\n'.format(
                    self.table[i][0], self.table[i][1], self.table[i][2]
                )
                descr += dash
            else:
                descr += '{:<10s}{:>12.2f}{:>12.2f}\n'.format(
                    self.table[i][0], self.table[i][1], self.table[i][2]
                )

        return descr


def _prepare_table(rri):
    def _amplitude(values):
        return values.max() - values.min()

    header = ['', 'rri', 'hr']
    fields = ['min', 'max', 'mean', 'var', 'std']
    hr = rri.to_hr()

    table = []
    for field in fields:
        rri_var = rri.__getattribute__(field)()
        hr_var = hr.__getattribute__(field)()
        table.append([field, rri_var, hr_var])

    table.append(['median', rri.median(), np.median(hr)])
    table.append(['amplitude', rri.amplitude(), _amplitude(hr)])

    return [header] + table


def _validate_rri(rri):
    # TODO: let the RRi be in seconds if the user wants to
    rri = np.array(rri, dtype=np.float64)

    if any(rri <= 0):
        raise ValueError('rri series can only have positive values')

    # Use RRi series median value to check if it is in seconds or miliseconds
    if np.median(rri) < 10:
        rri *= 1000.0

    return rri


def _validate_time(rri, time):
    time = np.array(time, dtype=np.float64)
    if len(rri) != len(time):
        raise ValueError('rri and time series must have the same length')

    if any(time[1:] == 0):
        raise ValueError(
                'time series cannot have 0 values after first position'
        )

    if not all(np.diff(time) > 0):
        raise ValueError('time series must be monotonically increasing')

    if any(time < 0):
        raise ValueError('time series cannot have negative values')

    return time


def _create_time_array(rri):
    time = np.cumsum(rri) / 1000.0
    return time - time[0]<|MERGE_RESOLUTION|>--- conflicted
+++ resolved
@@ -113,8 +113,6 @@
 
         return fig, ax
 
-<<<<<<< HEAD
-=======
     def poincare_plot(self):
         fig, ax = plt.subplots(1, 1)
         rri_n, rri_n_1 = self.rri[:-1], self.rri[1:]
@@ -172,7 +170,6 @@
 
         return fig, ax
 
->>>>>>> ffbaf724
     # TODO: Create methods for time domain to be calculted in the instance
 
     def mean(self, *args, **kwargs):
