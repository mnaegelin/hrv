from setuptools import setup, find_packages
from codecs import open
from os import path

<<<<<<< HEAD
__version__ = '0.1.2.dev0'
=======
__version__ = '0.1.1.dev0'
>>>>>>> b6f36be4

here = path.abspath(path.dirname(__file__))

# Get the long description from the README file
with open(path.join(here, 'README.md'), encoding='utf-8') as f:
    long_description = f.read()

# get the dependencies and installs
with open(path.join(here, 'requirements.txt'), encoding='utf-8') as f:
    all_reqs = f.read().split('\n')

install_requires = [x.strip() for x in all_reqs if 'git+' not in x]
dependency_links = [x.strip().replace('git+', '') for x in all_reqs if x.startswith('git+')]

setup(
    name='hrv',
    version=__version__,
    description='A python package for heart rate variability analysis',
    long_description=long_description,
    url='https://github.com/rhenanbartels/hrv',
    download_url='https://github.com/rhenanbartels/hrv/tarball/' + __version__,
    license='BSD',
    classifiers=[
      'Development Status :: 3 - Alpha',
      'Intended Audience :: Developers',
      'Programming Language :: Python :: 3',
    ],
    keywords='',
    packages=find_packages(exclude=['docs', 'tests*']),
    include_package_data=True,
    author='Rhenan Bartels',
    install_requires=install_requires,
    dependency_links=dependency_links,
    author_email='rhenan.bartels@gmail.com'
)<|MERGE_RESOLUTION|>--- conflicted
+++ resolved
@@ -2,11 +2,7 @@
 from codecs import open
 from os import path
 
-<<<<<<< HEAD
-__version__ = '0.1.2.dev0'
-=======
 __version__ = '0.1.1.dev0'
->>>>>>> b6f36be4
 
 here = path.abspath(path.dirname(__file__))
 
